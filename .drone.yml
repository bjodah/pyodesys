build:
  image: bjodah/bjodahimg:v1.1
  commands:
<<<<<<< HEAD
=======
    - pip install --user pygslodeiv2 pyodeint pycvodes pysym
    - pip3 install --user pygslodeiv2 pyodeint pycvodes pysym
>>>>>>> 11fca98d
    - ./scripts/ci.sh pyodesys
    - (cd examples/; ipython2 nbconvert --to=html --ExecutePreprocessor.enabled=True --ExecutePreprocessor.timeout=300 *.ipynb)
    - (cd examples/; ../scripts/render_index.sh *.html)
    - ./scripts/generate_docs.sh
    - ./scripts/prepare_deploy.sh

deploy:

  rsync:
    host: hera.physchem.kth.se
    port: 22
    user: pyodesys
    source: deploy/
    target: ~
    recursive: true
    delete: false<|MERGE_RESOLUTION|>--- conflicted
+++ resolved
@@ -1,11 +1,8 @@
 build:
   image: bjodah/bjodahimg:v1.1
   commands:
-<<<<<<< HEAD
-=======
     - pip install --user pygslodeiv2 pyodeint pycvodes pysym
     - pip3 install --user pygslodeiv2 pyodeint pycvodes pysym
->>>>>>> 11fca98d
     - ./scripts/ci.sh pyodesys
     - (cd examples/; ipython2 nbconvert --to=html --ExecutePreprocessor.enabled=True --ExecutePreprocessor.timeout=300 *.ipynb)
     - (cd examples/; ../scripts/render_index.sh *.html)
