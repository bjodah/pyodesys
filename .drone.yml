--- conflicted
+++ resolved
@@ -3,28 +3,19 @@
   recursive: true
   submodule_override:
     external/anyode: git://github.com/bjodah/anyode.git
-cache:
-  mount:
-    - /drone/sundials-3.1.1-klu
 build:
-  image: bjodah/bjodahimg18dev:v1.2
+  image: bjodah/bjodahimg16dev:v1.3
   environment:
     - OMP_NUM_THREADS=1
     - ANYODE_NUM_THREADS=2
-    - CPLUS_INCLUDE_PATH=/usr/include/suitesparse
-    - C_INCLUDE_PATH=/usr/include/suitesparse
-    - LD_LIBRARY_PATH=/usr/lib/x86_64-linux-gnu
+    - CPLUS_INCLUDE_PATH=/opt/boost_1_65_0/include:/usr/include/suitesparse
+    - LIBRARY_PATH=/opt/boost_1_65_0/lib:/usr/lib/x86_64-linux-gnu
+    - LD_LIBRARY_PATH=/opt/boost_1_65_0/lib:/usr/lib/x86_64-linux-gnu
   commands:
-<<<<<<< HEAD
     - apt-get update --quiet && apt-get install --quiet -y libsuitesparse-dev
-    - if [ ! -d /drone/sundials-3.1.1-klu ]; then .ci/get_sundials.sh 3.1.1 /drone/sundials-3.1.1-klu -DLAPACK_ENABLE:BOOL=ON -DSUNDIALS_INDEX_TYPE:STRING="int32_t" -DKLU_ENABLE:BOOL=ON -DKLU_INCLUDE_DIR=/usr/include/suitesparse -DKLU_LIBRARY_DIR=/usr/lib/x86_64-linux-gnu; fi
-    - python3 -m pip install --ignore-installed --no-deps quantities>=0.12.1
-    - .ci/run_ci.sh pyodesys /drone/sundials-3.1.1-klu
-=======
     - python2 -m pip install --ignore-installed --no-deps quantities==0.12.2  # https://github.com/python-quantities/python-quantities/issues/122
     - python3 -m pip install --ignore-installed --no-deps quantities==0.12.2
     - PYCVODES_LAPACK=lapack,blas ./scripts/ci.sh pyodesys
->>>>>>> 21def3e4
     - ./scripts/prepare_deploy.sh
     - rm -r ~/.cache/python*pyodesys*/
     - PATH=/opt/miniconda3/bin:$PATH conda config --add channels bjodah  # sym, pyodesys, pyneqsys
