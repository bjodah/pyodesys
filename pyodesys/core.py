# -*- coding: utf-8 -*-
"""
Core functionality for ODESys.

Note that it is possible to use new custom ODE integrators with pyodesys by
providing a module with two functions named ``integrate_adaptive`` and
``integrate_predefined``. See the ``pyodesys.integrators`` module for examples.
"""

from __future__ import absolute_import, division, print_function


from collections import defaultdict
import os
import warnings

import numpy as np

from .util import _ensure_4args, _default
from .plotting import plot_result, plot_phase_plane
from .results import Result


class RecoverableError(Exception):
    pass


class ODESys(object):
    """ Object representing an ODE system.

    ``ODESys`` provides unified interface to:

    - scipy.integarte.ode
    - pygslodeiv2
    - pyodeint
    - pycvodes

    The numerical integration can be performed either in an :meth:`adaptive`
    or :meth:`predefined` mode. Where locations to report the solution is
    chosen by the stepper or the user respectively. For convenience in user
    code one may use :meth:`integrate` which automatically chooses between
    the two based on the length of ``xout`` provided by the user.

    Parameters
    ----------
    f : callback
        first derivatives of dependent variables (y) with respect to
        dependent variable (x). Signature is any of:
            - ``rhs(x, y[:]) -> f[:]``
            - ``rhs(x, y[:], p[:]) -> f[:]``
            - ``rhs(x, y[:], p[:], backend=math) -> f[:]``
    jac : callback
        Jacobian matrix (dfdy). Required for implicit methods.
    dfdx : callback
        Signature ``dfdx(x, y[:], p[:]) -> out[:]`` (used by e.g. GSL)
    first_step_cb : callback
        Signature ``step1st(x, y[:], p[:]) -> dx0`` (pass first_step==0 to use).
        This is available for ``cvode``, ``odeint`` & ``gsl``, but not for ``scipy``.
    roots_cb : callback
        Signature ``roots_cb(x, y[:], p[:]=(), backend=math) -> discr[:]``.
    nroots : int
        Length of return vector from ``roots_cb``.
    band : tuple of 2 integers or None (default: None)
        If jacobian is banded: number of sub- and super-diagonals
    names : iterable of strings (default : None)
        Names of variables, used for referencing dependent variables by name
        and for labels in plots.
    param_names : iterable of strings (default: None)
        Names of the parameters, used for referencing parameters by name.
    indep_name : str
        Name of the independent variable
    dep_by_name : bool
        When ``True`` :meth:`integrate` expects a dictionary as input for y0.
    par_by_name : bool
        When ``True`` :meth:`integrate` expects a dictionary as input for params.
    latex_names : iterable of strings (default : None)
        Names of variables in LaTeX format (e.g. for labels in plots).
    latex_param_names : iterable of strings (default : None)
        Names of parameters in LaTeX format (e.g. for labels in plots).
    latex_indep_name : str
        LaTeX formatted name of independent variable.
    taken_names : iterable of str
        Names of dependent variables which are calculated in pre_processors
    pre_processors : iterable of callables (optional)
        signature: f(x1[:], y1[:], params1[:]) -> x2[:], y2[:], params2[:].
        When modifying: insert at beginning.
    post_processors : iterable of callables (optional)
        signature: f(x2[:], y2[:, :], params2[:]) -> x1[:], y1[:, :],
        params1[:]
        When modifying: insert at end.
    append_iv :  bool
        See :attr:`append_iv`.
<<<<<<< HEAD
    autonomous_interface : bool
        If given, sets the :attr:`autonomous` to indicate whether
=======
    autonomous_interface : bool (optional)
        If given, sets the :attr:`autonomous_interface` to indicate whether
>>>>>>> 99180554
        the system appears autonomous or not upon call to :meth:`integrate`.
    autonomous_exprs : bool
        Describes whether the independent variable appears in the rhs expressions.
        If set to ``True`` the underlying solver is allowed to shift the
        independent variable during integration.

    Attributes
    ----------
    f_cb : callback
        For evaluating the vector of derivatives.
    j_cb : callback or None
        For evaluating the Jacobian matrix of f.
    dfdx_cb : callback or None
        For evaluating the second order derivatives.
    first_step_cb : callback or None
        For calculating the first step based on x0, y0 & p.
    roots_cb : callback
    nroots : int
    names : tuple of strings
    param_names : tuple of strings
    description : str
    dep_by_name : bool
    par_by_name : bool
    latex_names : tuple of str
    latex_param_names : tuple of str
    pre_processors : iterable of callbacks
    post_processors : iterable of callbacks
    append_iv : bool
        If ``True`` params[:] passed to :attr:`f_cb`, :attr:`jac_cb` will contain
        initial values of y. Note that this happens after pre processors have been
        applied.
    autonomous_interface : bool or None
        Indicates whether the system appears autonomous upon call to
        :meth:`integrate`. ``None`` indicates that it is unknown.

    Examples
    --------
    >>> odesys = ODESys(lambda x, y, p: p[0]*x + p[1]*y[0]*y[0])
    >>> yout, info = odesys.predefined([1], [0, .2, .5], [2, 1])
    >>> print(info['success'])
    True


    Notes
    -----
    Banded jacobians are supported by "scipy" and "cvode" integrators.

    """

    def __init__(self, f, jac=None, dfdx=None, first_step_cb=None, roots_cb=None, nroots=None,
                 band=None, names=(), param_names=(), indep_name=None, description=None, dep_by_name=False,
                 par_by_name=False, latex_names=(), latex_param_names=(), latex_indep_name=None,
                 taken_names=None, pre_processors=None, post_processors=None, append_iv=False,
<<<<<<< HEAD
                 autonomous_interface=None, to_arrays_callbacks=None, autonomous_exprs=None, **kwargs):
=======
                 autonomous_interface=None, to_arrays_callbacks=None, _indep_autonomous_key=None, **kwargs):
>>>>>>> 99180554
        self.f_cb = _ensure_4args(f)
        self.j_cb = _ensure_4args(jac) if jac is not None else None
        self.dfdx_cb = dfdx
        self.first_step_cb = first_step_cb
        self.roots_cb = roots_cb
        self.nroots = nroots or 0
        if band is not None:
            if not band[0] >= 0 or not band[1] >= 0:
                raise ValueError("bands needs to be > 0 if provided")
        self.band = band
        self.names = tuple(names or ())
        self.param_names = tuple(param_names or ())
        self.indep_name = indep_name
        self.description = description
        self.dep_by_name = dep_by_name
        self.par_by_name = par_by_name
        self.latex_names = tuple(latex_names or ())
        self.latex_param_names = tuple(latex_param_names or ())
        self.latex_indep_name = latex_indep_name
        self.taken_names = tuple(taken_names or ())
        self.pre_processors = pre_processors or []
        self.post_processors = post_processors or []
        self.append_iv = append_iv
        self.autonomous_exprs = autonomous_exprs
        if hasattr(self, 'autonomous_interface'):
            if autonomous_interface is not None and autonomous_interface != self.autonomous_interface:
                raise ValueError("Got conflicting autonomous_interface infomation.")
        else:
            if (autonomous_interface is None and self.autonomous_exprs and
               len(self.post_processors) == 0 and len(self.pre_processors) == 0):
                self.autonomous_interface = True
            else:
                self.autonomous_interface = autonomous_interface

        if self.autonomous_interface not in (True, False, None):
            raise ValueError("autonomous_interface needs to be a boolean value or None.")
        self._indep_autonomous_key = _indep_autonomous_key
        self.to_arrays_callbacks = to_arrays_callbacks
        if len(kwargs) > 0:
            raise ValueError("Unknown kwargs: %s" % str(kwargs))

    @staticmethod
    def _array_from_dict(d, keys):
        vals = [d[k] for k in keys]
        lens = [len(v) for v in vals if hasattr(v, '__len__') and getattr(v, 'ndim', 1) > 0]
        if len(lens) == 0:
            return vals, True
        else:
            if not all(l == lens[0] for l in lens):
                raise ValueError("Mixed lenghts in dictionary.")
            out = np.empty((lens[0], len(vals)), dtype=object)
            for idx, v in enumerate(vals):
                if getattr(v, 'ndim', -1) == 0:
                    for j in range(lens[0]):
                        out[j, idx] = v
                else:
                    try:
                        for j in range(lens[0]):
                            out[j, idx] = v[j]
                    except TypeError:
                        out[:, idx] = v
            return out, False

    def _conditional_from_dict(self, cont, by_name, names):
        if isinstance(cont, dict):
            if not by_name:
                raise ValueError("not by name, yet a dictionary was passed.")
            cont, tp = self._array_from_dict(cont, names)
        else:
            tp = False
        return cont, tp

    def to_arrays(self, x, y, p, callbacks=None):
        try:
            nx = len(x)
        except TypeError:
            _x = 0*x, x
        else:
            _x = (0*x[0], x[0]) if nx == 0 else x

        _names = [n for n in self.names if n not in self.taken_names]
        if self._indep_autonomous_key:
            if isinstance(y, dict):
                if self._indep_autonomous_key not in y:
                    y = y.copy()
                    y[self._indep_autonomous_key] = _x[0]
            else:  # y is array like
                y = np.atleast_1d(y)
                if y.shape[-1] == self.ny:
                    pass
                elif y.shape[-1] == self.ny - 1:
                    y = np.concatenate((y, _x[0]*np.ones(y.shape[:-1] + (1,))), axis=-1)
                else:
                    raise ValueError("y of incorrect size")

        _y, tp_y = self._conditional_from_dict(y, self.dep_by_name, _names)
        _p, tp_p = self._conditional_from_dict(p, self.par_by_name, self.param_names)
        del _names

        callbacks = callbacks or self.to_arrays_callbacks
        if callbacks is not None:  # e.g. dedimensionalisation
            if len(callbacks) != 3:
                raise ValueError("Need 3 callbacks/None values.")
            _x, _y, _p = [e if cb is None else cb(e) for cb, e in zip(callbacks, [_x, _y, _p])]

        arrs = [arr.T if tp else arr for tp, arr in
                zip([False, tp_y, tp_p], map(np.atleast_1d, (_x, _y, _p)))]
        extra_shape = None
        for a in arrs:
            if a.ndim == 1:
                continue
            elif a.ndim == 2:
                if extra_shape is None:
                    extra_shape = a.shape[0]
                else:
                    if extra_shape != a.shape[0]:
                        raise ValueError("Size mismatch!")
            else:
                raise NotImplementedError("Only 2 dimensions currently supported.")
        if extra_shape is not None:
            arrs = [a if a.ndim == 2 else np.tile(a, (extra_shape, 1)) for a in arrs]
        return arrs

    def pre_process(self, xout, y0, params=()):
        """ Transforms input to internal values, used internally. """
        for pre_processor in self.pre_processors:
            xout, y0, params = pre_processor(xout, y0, params)
        return [np.atleast_1d(arr) for arr in (xout, y0, params)]

    def post_process(self, xout, yout, params):
        """ Transforms internal values to output, used internally. """
        for post_processor in self.post_processors:
            xout, yout, params = post_processor(xout, yout, params)
        return xout, yout, params

    def adaptive(self, y0, x0, xend, params=(), **kwargs):
        """ Integrate with integrator chosen output.

        Parameters
        ----------
        integrator : str
            See :meth:`integrate`.
        y0 : array_like
            See :meth:`integrate`.
        x0 : float
            Initial value of the independent variable.
        xend : float
            Final value of the independent variable.
        params : array_like
            See :meth:`integrate`.
        \*\*kwargs :
            See :meth:`integrate`.

        Returns
        -------
        Same as :meth:`integrate`
        """
        return self.integrate((x0, xend), y0,
                              params=params, **kwargs)

    def predefined(self, y0, xout, params=(), **kwargs):
        """ Integrate with user chosen output.

        Parameters
        ----------
        integrator : str
            See :meth:`integrate`.
        y0 : array_like
            See :meth:`integrate`.
        xout : array_like
        params : array_like
            See :meth:`integrate`.
        \*\*kwargs:
            See :meth:`integrate`

        Returns
        -------
        Length 2 tuple : (yout, info)
            See :meth:`integrate`.
        """
        xout, yout, info = self.integrate(xout, y0, params=params,
                                          force_predefined=True, **kwargs)
        return yout, info

    def integrate(self, x, y0, params=(), atol=1e-8, rtol=1e-8, **kwargs):
        """ Integrate the system of ordinary differential equations.

        Solves the initial value problem (IVP).

        Parameters
        ----------
        x : array_like or pair (start and final time) or float
            if float:
                make it a pair: (0, x)
            if pair or length-2 array:
                initial and final value of the independent variable
            if array_like:
                values of independent variable report at
        y0 : array_like
            Initial values at x[0] for the dependent variables.
        params : array_like (default: tuple())
            Value of parameters passed to user-supplied callbacks.
        integrator : str or None
            Name of integrator, one of:
                - 'scipy': :meth:`_integrate_scipy`
                - 'gsl': :meth:`_integrate_gsl`
                - 'odeint': :meth:`_integrate_odeint`
                - 'cvode':  :meth:`_integrate_cvode`

            See respective method for more information.
            If ``None``: ``os.environ.get('PYODESYS_INTEGRATOR', 'scipy')``
        atol : float
            Absolute tolerance
        rtol : float
            Relative tolerance
        with_jacobian : bool or None (default)
            Whether to use the jacobian. When ``None`` the choice is
            done automatically (only used when required). This matters
            when jacobian is derived at runtime (high computational cost).
        force_predefined : bool (default: False)
            override behaviour of ``len(x) == 2`` => :meth:`adaptive`
        \\*\\*kwargs :
            Additional keyword arguments for ``_integrate_$(integrator)``.

        Returns
        -------
        Length 3 tuple: (x, yout, info)
            x : array of values of the independent variable
            yout : array of the dependent variable(s) for the different
                values of x.
            info : dict ('nfev' is guaranteed to be a key)
        """
        arrs = self.to_arrays(x, y0, params)
        _x, _y, _p = _arrs = self.pre_process(*arrs)
        ndims = [a.ndim for a in _arrs]
        if ndims == [1, 1, 1]:
            twodim = False
        elif ndims == [2, 2, 2]:
            twodim = True
        else:
            raise ValueError("Pre-processor made ndims inconsistent?")

        if self.append_iv:
            _p = np.concatenate((_p, _y), axis=-1)

        if hasattr(self, 'ny'):
            if _y.shape[-1] != self.ny:
                raise ValueError("Incorrect shape of intern_y0")
        if isinstance(atol, dict):
            kwargs['atol'] = [atol[k] for k in self.names]
        else:
            kwargs['atol'] = atol
        kwargs['rtol'] = rtol

        integrator = kwargs.pop('integrator', None)
        if integrator is None:
            integrator = os.environ.get('PYODESYS_INTEGRATOR', 'scipy')

        args = tuple(map(np.atleast_2d, (_x, _y, _p)))

        self._current_integration_kwargs = kwargs
        if isinstance(integrator, str):
            nfo = getattr(self, '_integrate_' + integrator)(*args, **kwargs)
        else:
            kwargs['with_jacobian'] = getattr(integrator, 'with_jacobian', None)
            nfo = self._integrate(integrator.integrate_adaptive,
                                  integrator.integrate_predefined,
                                  *args, **kwargs)
        if twodim:
            _xout = [d['internal_xout'] for d in nfo]
            _yout = [d['internal_yout'] for d in nfo]
            _params = [d['internal_params'] for d in nfo]
            res = [Result(*(self.post_process(_xout[i], _yout[i], _params[i]) + (nfo[i], self)))
                   for i in range(len(nfo))]
        else:
            _xout = nfo[0]['internal_xout']
            _yout = nfo[0]['internal_yout']

            self._internal = _xout.copy(), _yout.copy(), _p.copy()
            nfo = nfo[0]
            res = Result(*(self.post_process(_xout, _yout, _p) + (nfo, self)))
        return res

    def _integrate_scipy(self, intern_xout, intern_y0, intern_p,
                         atol=1e-8, rtol=1e-8, first_step=None, with_jacobian=None,
                         force_predefined=False, name=None, **kwargs):
        """ Do not use directly (use ``integrate('scipy', ...)``).

        Uses `scipy.integrate.ode <http://docs.scipy.org/doc/scipy/reference/generated/scipy.integrate.ode.html>`_

        Parameters
        ----------
        \*args :
            See :meth:`integrate`.
        name : str (default: 'lsoda'/'dopri5' when jacobian is available/not)
            What integrator wrapped in scipy.integrate.ode to use.
        \*\*kwargs :
            Keyword arguments passed onto `set_integrator(...) <
        http://docs.scipy.org/doc/scipy/reference/generated/
        scipy.integrate.ode.set_integrator.html#scipy.integrate.ode.set_integrator>`_

        Returns
        -------
        See :meth:`integrate`.
        """
        from scipy.integrate import ode
        ny = intern_y0.shape[-1]
        nx = intern_xout.shape[-1]
        results = []
        for _xout, _y0, _p in zip(intern_xout, intern_y0, intern_p):
            if name is None:
                if self.j_cb is None:
                    name = 'dopri5'
                else:
                    name = 'lsoda'
            if with_jacobian is None:
                if name == 'lsoda':  # lsoda might call jacobian
                    with_jacobian = True
                elif name in ('dop853', 'dopri5'):
                    with_jacobian = False  # explicit steppers
                elif name == 'vode':
                    with_jacobian = kwargs.get('method', 'adams') == 'bdf'

            def rhs(t, y, p=()):
                rhs.ncall += 1
                return self.f_cb(t, y, p)
            rhs.ncall = 0

            if self.j_cb is not None:
                def jac(t, y, p=()):
                    jac.ncall += 1
                    return self.j_cb(t, y, p)
                jac.ncall = 0

            r = ode(rhs, jac=jac if with_jacobian else None)
            if 'lband' in kwargs or 'uband' in kwargs or 'band' in kwargs:
                raise ValueError("lband and uband set locally (set `band` at initialization instead)")
            if self.band is not None:
                kwargs['lband'], kwargs['uband'] = self.band
            r.set_integrator(name, atol=atol, rtol=rtol, **kwargs)
            if len(_p) > 0:
                r.set_f_params(_p)
                r.set_jac_params(_p)
            r.set_initial_value(_y0, _xout[0])
            if nx == 2 and not force_predefined:
                mode = 'adaptive'
                if name in ('vode', 'lsoda'):
                    warnings.warn("'adaptive' mode with SciPy's integrator (vode/lsoda) may overshoot (itask=2)")
                    warnings.warn("'adaptive' mode with SciPy's integrator is unreliable, consider using e.g. cvode")
                    # vode itask 2 (may overshoot)
                    ysteps = [_y0]
                    xsteps = [_xout[0]]
                    while r.t < _xout[1]:
                        r.integrate(_xout[1], step=True)
                        if not r.successful():
                            raise RuntimeError("failed")
                        xsteps.append(r.t)
                        ysteps.append(r.y)
                else:
                    xsteps, ysteps = [], []

                    def solout(x, y):
                        xsteps.append(x)
                        ysteps.append(y)
                    r.set_solout(solout)
                    r.integrate(_xout[1])
                    if not r.successful():
                        raise RuntimeError("failed")
                _yout = np.array(ysteps)
                _xout = np.array(xsteps)

            else:  # predefined
                mode = 'predefined'
                _yout = np.empty((nx, ny))
                _yout[0, :] = _y0
                for idx in range(1, nx):
                    r.integrate(_xout[idx])
                    if not r.successful():
                        raise RuntimeError("failed")
                    _yout[idx, :] = r.y
            info = {
                'internal_xout': _xout,
                'internal_yout': _yout,
                'internal_params': _p,
                'success': r.successful(),
                'nfev': rhs.ncall,
                'n_steps': -1,  # don't know how to obtain this number
                'name': name,
                'mode': mode,
                'atol': atol,
                'rtol': rtol
            }
            if self.j_cb is not None:
                info['njev'] = jac.ncall
            results.append(info)
        return results

    def _integrate(self, adaptive, predefined, intern_xout, intern_y0, intern_p,
                   atol=1e-8, rtol=1e-8, first_step=0.0, with_jacobian=None,
                   force_predefined=False, **kwargs):
        nx = intern_xout.shape[-1]
        results = []
        for _xout, _y0, _p in zip(intern_xout, intern_y0, intern_p):
            new_kwargs = dict(dx0=first_step, atol=atol,
                              rtol=rtol, check_indexing=False)
            new_kwargs.update(kwargs)

            def _f(x, y, fout):
                try:
                    if len(_p) > 0:
                        fout[:] = np.asarray(self.f_cb(x, y, _p))
                    else:
                        fout[:] = np.asarray(self.f_cb(x, y))
                except RecoverableError:
                    return 1  # recoverable error

            if with_jacobian is None:
                raise ValueError("Need to pass with_jacobian")
            elif with_jacobian is True:
                def _j(x, y, jout, dfdx_out=None, fy=None):
                    if len(_p) > 0:
                        jout[:, :] = np.asarray(self.j_cb(x, y, _p))
                    else:
                        jout[:, :] = np.asarray(self.j_cb(x, y))
                    if dfdx_out is not None:
                        if len(_p) > 0:
                            dfdx_out[:] = np.asarray(self.dfdx_cb(x, y, _p))
                        else:
                            dfdx_out[:] = np.asarray(self.dfdx_cb(x, y))
            else:
                _j = None

            if self.first_step_cb is not None:
                def _first_step(x, y):
                    if len(_p) > 0:
                        return self.first_step_cb(x, y, _p)
                    else:
                        return self.first_step_cb(x, y)
                if 'dx0cb' in new_kwargs:
                    raise ValueError("cannot override dx0cb")
                else:
                    new_kwargs['dx0cb'] = _first_step

            if self.roots_cb is not None:
                def _roots(x, y, out):
                    if len(_p) > 0:
                        out[:] = np.asarray(self.roots_cb(x, y, _p))
                    else:
                        out[:] = np.asarray(self.roots_cb(x, y))
                if 'roots' in new_kwargs:
                    raise ValueError("cannot override roots")
                else:
                    new_kwargs['roots'] = _roots
                    if 'nroots' in new_kwargs:
                        raise ValueError("cannot override nroots")
                    new_kwargs['nroots'] = self.nroots
            if nx == 2 and not force_predefined:
                _xout, yout, info = adaptive(_f, _j, _y0, *_xout, **new_kwargs)
                info['mode'] = 'adaptive'
            else:
                yout, info = predefined(_f, _j, _y0, _xout, **new_kwargs)
                info['mode'] = 'predefined'

            info['internal_xout'] = _xout
            info['internal_yout'] = yout
            info['internal_params'] = _p
            results.append(info)
        return results

    def _integrate_gsl(self, *args, **kwargs):
        """ Do not use directly (use ``integrate(..., integrator='gsl')``).

        Uses `GNU Scientific Library <http://www.gnu.org/software/gsl/>`_
        (via `pygslodeiv2 <https://pypi.python.org/pypi/pygslodeiv2>`_)
        to integrate the ODE system.

        Parameters
        ----------
        \*args :
            see :meth:`integrate`
        method : str (default: 'bsimp')
            what stepper to use, see :py:attr:`gslodeiv2.steppers`
        \*\*kwargs :
            keyword arguments passed onto
            :py:func:`gslodeiv2.integrate_adaptive`/:py:func:`gslodeiv2.integrate_predefined`

        Returns
        -------
        See :meth:`integrate`
        """
        import pygslodeiv2  # Python interface GSL's "odeiv2" integrators
        kwargs['with_jacobian'] = kwargs.get(
            'method', 'bsimp') in pygslodeiv2.requires_jac
        return self._integrate(pygslodeiv2.integrate_adaptive,
                               pygslodeiv2.integrate_predefined,
                               *args, **kwargs)

    def _integrate_odeint(self, *args, **kwargs):
        """ Do not use directly (use ``integrate(..., integrator='odeint')``).

        Uses `Boost.Numeric.Odeint <http://www.odeint.com>`_
        (via `pyodeint <https://pypi.python.org/pypi/pyodeint>`_) to integrate
        the ODE system.
        """
        import pyodeint  # Python interface to boost's odeint integrators
        kwargs['with_jacobian'] = kwargs.get(
            'method', 'rosenbrock4') in pyodeint.requires_jac
        return self._integrate(pyodeint.integrate_adaptive,
                               pyodeint.integrate_predefined,
                               *args, **kwargs)

    def _integrate_cvode(self, *args, **kwargs):
        """ Do not use directly (use ``integrate(..., integrator='cvode')``).

        Uses CVode from CVodes in
        `SUNDIALS <https://computation.llnl.gov/casc/sundials/>`_
        (via `pycvodes <https://pypi.python.org/pypi/pycvodes>`_)
        to integrate the ODE system. """
        import pycvodes  # Python interface to SUNDIALS's cvodes integrators
        kwargs['with_jacobian'] = kwargs.get(
            'method', 'bdf') in pycvodes.requires_jac
        if 'lband' in kwargs or 'uband' in kwargs or 'band' in kwargs:
            raise ValueError("lband and uband set locally (set at"
                             " initialization instead)")
        if self.band is not None:
            kwargs['lband'], kwargs['uband'] = self.band
        kwargs['autonomous_exprs'] = self.autonomous_exprs
        return self._integrate(pycvodes.integrate_adaptive,
                               pycvodes.integrate_predefined,
                               *args, **kwargs)

    def _plot(self, cb, internal_xout=None, internal_yout=None,
              internal_params=None, **kwargs):
        kwargs = kwargs.copy()
        if 'x' in kwargs or 'y' in kwargs or 'params' in kwargs:
            raise ValueError("x and y from internal_xout and internal_yout")

        _internal = getattr(self, '_internal', [None]*3)
        x, y, p = (_default(internal_xout, _internal[0]),
                   _default(internal_yout, _internal[1]),
                   _default(internal_params, _internal[2]))
        for post_processor in self.post_processors:
            x, y, p = post_processor(x, y, p)

        if 'names' not in kwargs:
            kwargs['names'] = getattr(self, 'names', None)
        else:
            if 'indices' not in kwargs and getattr(self, 'names', None) is not None:
                kwargs['indices'] = [self.names.index(n) for n in kwargs['names']]
                kwargs['names'] = self.names
        return cb(x, y, **kwargs)

    def plot_result(self, **kwargs):
        """ Plots the integrated dependent variables from last integration.

        This method will be deprecated. Please use :meth:`Result.plot`.
        See :func:`pyodesys.plotting.plot_result`
        """
        return self._plot(plot_result, **kwargs)

    def plot_phase_plane(self, indices=None, **kwargs):
        """ Plots a phase portrait from last integration.

        This method will be deprecated. Please use :meth:`Result.plot_phase_plane`.
        See :func:`pyodesys.plotting.plot_phase_plane`
        """
        return self._plot(plot_phase_plane, indices=indices, **kwargs)

    def _jac_eigenvals_svd(self, xval, yvals, intern_p):
        from scipy.linalg import svd
        J = self.j_cb(xval, yvals, intern_p)
        return svd(J, compute_uv=False)

    def stiffness(self, xyp=None, eigenvals_cb=None):
        """ [DEPRECATED] Use :meth:`Result.stiffness`, stiffness ration

        Running stiffness ratio from last integration.
        Calculate sittness ratio, i.e. the ratio between the largest and
        smallest absolute eigenvalue of the jacobian matrix. The user may
        supply their own routine for calculating the eigenvalues, or they
        will be calculated from the SVD (singular value decomposition).
        Note that calculating the SVD for any but the smallest Jacobians may
        prove to be prohibitively expensive.

        Parameters
        ----------
        xyp : length 3 tuple (default: None)
            internal_xout, internal_yout, internal_params, taken
            from last integration if not specified.
        eigenvals_cb : callback (optional)
            Signature (x, y, p) (internal variables), when not provided an
            internal routine will use ``self.j_cb`` and ``scipy.linalg.svd``.

        """
        if eigenvals_cb is None:
            if self.band is not None:
                raise NotImplementedError
            eigenvals_cb = self._jac_eigenvals_svd

        if xyp is None:
            x, y, intern_p = self._internal
        else:
            x, y, intern_p = self.pre_process(*xyp)

        singular_values = []
        for xval, yvals in zip(x, y):
            singular_values.append(eigenvals_cb(xval, yvals, intern_p))

        return (np.abs(singular_values).max(axis=-1) /
                np.abs(singular_values).min(axis=-1))


class OdeSys(ODESys):
    """ DEPRECATED, use ODESys instead. """
    pass


def _new_x(xout, x, guaranteed_autonomous):
    if guaranteed_autonomous:
        return 0, abs(x[-1] - xout[-1])  # rounding
    else:
        return xout[-1], x[-1]


def integrate_auto_switch(odes, kw, x, y0, params=(), **kwargs):
    """ Auto-switching between formulations of ODE system.

    In case one has a formulation of a system of ODEs which is preferential in
    the beginning of the integration, this function allows the user to run the
    integration with this system where it takes a user-specified maximum number
    of steps before switching to another formulation (unless final value of the
    independent variables has been reached). Number of systems used i returned
    as ``nsys`` in info dict.

    Parameters
    ----------
    odes : iterable of :class:`OdeSy` instances
    kw : dict mapping kwarg to iterables of same legnth as ``odes``
    x : array_like
    y0 : array_like
    params : array_like
    \*\*kwargs:
        See :meth:`ODESys.integrate`

    Notes
    -----
    Plays particularly well with :class:`symbolic.TransformedSys`.

    """
    x_arr = np.asarray(x)
    if x_arr.shape[-1] > 2:
        raise NotImplementedError("Only adaptive support return_on_error for now")
    multimode = False if x_arr.ndim < 2 else x_arr.shape[0]
    nfo_keys = ('nfev', 'njev', 'time_cpu', 'time_wall')

    next_autonomous = getattr(odes[0], 'autonomous_interface', False) == True  # noqa (np.True_)
    if multimode:
        tot_x = [np.array([0] if next_autonomous else [x[_][0]]) for _ in range(multimode)]
        tot_y = [np.asarray([y0[_]]) for _ in range(multimode)]
        tot_nfo = [defaultdict(int) for _ in range(multimode)]
        glob_x = [_[0] for _ in x] if next_autonomous else [0.0]*multimode
    else:
        tot_x, tot_y, tot_nfo = np.array([0 if next_autonomous else x[0]]), np.asarray([y0]), defaultdict(int)
        glob_x = x[0] if next_autonomous else 0.0

    for oi in range(len(odes)):
        if oi < len(odes) - 1:
            next_autonomous = getattr(odes[oi+1], 'autonomous_interface', False) == True  # noqa (np.True_)
        _int_kw = kwargs.copy()
        for k, v in kw.items():
            _int_kw[k] = v[oi]
        res = odes[oi].integrate(x, y0, params, **_int_kw)

        if multimode:
            for idx in range(multimode):
                tot_x[idx] = np.concatenate((tot_x[idx], res[idx].xout[1:] + glob_x[idx]))
                tot_y[idx] = np.concatenate((tot_y[idx], res[idx].yout[1:, :]))
                for k in nfo_keys:
                    if k in res[idx].info:
                        tot_nfo[idx][k] += res[idx].info[k]
                tot_nfo[idx]['success'] = res[idx].info['success']
        else:
            tot_x = np.concatenate((tot_x, res.xout[1:] + glob_x))
            tot_y = np.concatenate((tot_y, res.yout[1:, :]))
            for k in nfo_keys:
                if k in res.info:
                    tot_nfo[k] += res.info[k]
            tot_nfo['success'] = res.info['success']

        if multimode:
            if all([r.info['success'] for r in res]):
                break
        else:
            if res.info['success']:
                break
        if oi < len(odes) - 1:
            if multimode:
                _x, y0 = [], []
                for idx in range(multimode):
                    _x.append(_new_x(res[idx].xout, x[idx], next_autonomous))
                    y0.append(res[idx].yout[-1, :])
                    if next_autonomous:
                        glob_x[idx] += res[idx].xout[-1]
                x = _x
            else:
                x = _new_x(res.xout, x, next_autonomous)
                y0 = res.yout[-1, :]
                if next_autonomous:
                    glob_x += res.xout[-1]
    if multimode:  # don't return defaultdict
        tot_nfo = [dict(nsys=oi+1, **_nfo) for _nfo in tot_nfo]
        return [Result(tot_x[idx], tot_y[idx], res[idx].params, tot_nfo[idx], odes[0])
                for idx in range(len(res))]
    else:
        tot_nfo = dict(nsys=oi+1, **tot_nfo)
        return Result(tot_x, tot_y, res.params, tot_nfo, odes[0])


integrate_chained = integrate_auto_switch  # deprecated name


def chained_parameter_variation(subject, durations, y0, varied_params, default_params=None,
                                integrate_kwargs=None, x0=None):
    """ Integrate an ODE-system for a serie of durations with some parameters changed in-between

    Parameters
    ----------
    subject : function or ODESys instance
        If a function: should have the signature of :meth:`pyodesys.ODESys.integrate`
        (and resturn a :class:`pyodesys.results.Result` object).
        If a ODESys instance: the ``integrate`` method will be used.
    durations : iterable of floats
        Spans of the independent variable.
    y0 : dict or array_like
    varied_params : dict mapping parameter name (or index) to array_like
        Each array_like need to be of same length as durations.
    default_params : dict or array_like
        Default values for the parameters of the ODE system.
    integrate_kwargs : dict
        Keyword arguments passed on to ``integrate``.
    x0 : float-like
        First value of independent variable. default: 0.

    """
    assert len(durations) > 0, 'need at least 1 duration (preferably many)'
    for k, v in varied_params.items():
        if len(v) != len(durations):
            raise ValueError("Mismathced lengths of durations and varied_params")

    if isinstance(subject, ODESys):
        integrate = subject.integrate
    else:
        integrate = subject

    default_params = default_params or {}
    integrate_kwargs = integrate_kwargs or {}

    def _get_idx(cont, idx):
        if isinstance(cont, dict):
            return {k: (v[idx] if hasattr(v, '__len__') and getattr(v, 'ndim', 1) > 0 else v)
                    for k, v in cont.items()}
        else:
            return cont[idx]

    durations = np.cumsum(durations)
    for idx_dur in range(len(durations)):
        params = default_params.copy()
        for k, v in varied_params.items():
            params[k] = v[idx_dur]
        if idx_dur == 0:
            if x0 is None:
                x0 = durations[0]*0
            out = integrate(x0 + durations[0], y0, params, **integrate_kwargs)
        else:
            if isinstance(out, Result):
                out.extend_by_integration(durations[idx_dur], params, **integrate_kwargs)
            else:
                for idx_res, r in enumerate(out):
                    r.extend_by_integration(durations[idx_dur], _get_idx(params, idx_res),
                                            **integrate_kwargs)

    return out<|MERGE_RESOLUTION|>--- conflicted
+++ resolved
@@ -90,13 +90,8 @@
         When modifying: insert at end.
     append_iv :  bool
         See :attr:`append_iv`.
-<<<<<<< HEAD
-    autonomous_interface : bool
-        If given, sets the :attr:`autonomous` to indicate whether
-=======
     autonomous_interface : bool (optional)
         If given, sets the :attr:`autonomous_interface` to indicate whether
->>>>>>> 99180554
         the system appears autonomous or not upon call to :meth:`integrate`.
     autonomous_exprs : bool
         Describes whether the independent variable appears in the rhs expressions.
@@ -150,11 +145,8 @@
                  band=None, names=(), param_names=(), indep_name=None, description=None, dep_by_name=False,
                  par_by_name=False, latex_names=(), latex_param_names=(), latex_indep_name=None,
                  taken_names=None, pre_processors=None, post_processors=None, append_iv=False,
-<<<<<<< HEAD
-                 autonomous_interface=None, to_arrays_callbacks=None, autonomous_exprs=None, **kwargs):
-=======
-                 autonomous_interface=None, to_arrays_callbacks=None, _indep_autonomous_key=None, **kwargs):
->>>>>>> 99180554
+                 autonomous_interface=None, to_arrays_callbacks=None, autonomous_exprs=None,
+                 _indep_autonomous_key=None, **kwargs):
         self.f_cb = _ensure_4args(f)
         self.j_cb = _ensure_4args(jac) if jac is not None else None
         self.dfdx_cb = dfdx
