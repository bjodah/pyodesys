--- conflicted
+++ resolved
@@ -182,11 +182,7 @@
                 - 'odeint': :meth:`_integrate_odeint`
                 - 'cvode':  :meth:`_integrate_cvode`
             See respective method for more information.
-<<<<<<< HEAD
-            If None: ``os.environ.get('PYODESYS_INTEGRATOR', 'scipy')``
-=======
             If ``None``: ``os.environ.get('PYODESYS_INTEGRATOR', 'scipy')``
->>>>>>> 11fca98d
         atol: float
             Absolute tolerance
         rtol: float
